#!/usr/bin/env python
# coding: utf-8

"""
Contains handling of ASC logging files.

Example .asc file: https://bitbucket.org/tobylorenz/vector_asc/src/47556e1a6d32c859224ca62d075e1efcc67fa690/src/Vector/ASC/tests/unittests/data/CAN_Log_Trigger_3_2.asc?at=master&fileviewer=file-view-default
"""

from __future__ import absolute_import

from datetime import datetime
import time
import logging

<<<<<<< HEAD
from can.listener import Listener
from can.message import Message
from can.util import channel2int
from .generic import BaseIOHandler
=======
from ..message import Message
from ..listener import Listener
from ..util import channel2int
>>>>>>> 76494ba1

CAN_MSG_EXT = 0x80000000
CAN_ID_MASK = 0x1FFFFFFF

logger = logging.getLogger('can.io.asc')


class ASCReader(BaseIOHandler):
    """
    Iterator of CAN messages from a ASC logging file.

    TODO: turn relative timestamps back to absolute form
    """

    def __init__(self, file):
        """
        :param file: a path-like object or as file-like object to read from
        """
        super(ASCReader, self).__init__(file, mode='r')

    @staticmethod
    def _extract_can_id(str_can_id):
        if str_can_id[-1:].lower() == 'x':
            is_extended = True
            can_id = int(str_can_id[0:-1], 16)
        else:
            is_extended = False
            can_id = int(str_can_id, 16)
        #logging.debug('ASCReader: _extract_can_id("%s") -> %x, %r', str_can_id, can_id, is_extended)
        return can_id, is_extended

    def __iter__(self):
        for line in self.file:
            #logger.debug("ASCReader: parsing line: '%s'", line.splitlines()[0])

            temp = line.strip()
            if not temp or not temp[0].isdigit():
                continue

            try:
                timestamp, channel, dummy = temp.split(None, 2) # , frameType, dlc, frameData
            except ValueError:
                # we parsed an empty comment
                continue

            timestamp = float(timestamp)
            try:
                # See ASCWriter
                channel = int(channel) - 1
            except ValueError:
                pass

            if dummy.strip()[0:10] == 'ErrorFrame':
                msg = Message(timestamp=timestamp, is_error_frame=True,
                              channel=channel)
                yield msg

            elif not isinstance(channel, int) or dummy.strip()[0:10] == 'Statistic:':
                pass

            elif dummy[-1:].lower() == 'r':
                (can_id_str, _) = dummy.split(None, 1)
                (can_id_num, is_extended_id) = self._extract_can_id(can_id_str)
                msg = Message(timestamp=timestamp,
                              arbitration_id=can_id_num & CAN_ID_MASK,
                              extended_id=is_extended_id,
                              is_remote_frame=True,
                              channel=channel)
                yield msg

            else:
                try:
                    # this only works if dlc > 0 and thus data is availabe
                    can_id_str, _, _, dlc, data = dummy.split(None, 4)
                except ValueError:
                    # but if not, we only want to get the stuff up to the dlc
                    can_id_str, _, _, dlc       = dummy.split(None, 3)
                    # and we set data to an empty sequence manually
                    data = ''

                dlc = int(dlc)
                frame = bytearray()
                data = data.split()
                for byte in data[0:dlc]:
                    frame.append(int(byte, 16))

                can_id_num, is_extended_id = self._extract_can_id(can_id_str)

                yield Message(
                    timestamp=timestamp,
                    arbitration_id=can_id_num & CAN_ID_MASK,
                    extended_id=is_extended_id,
                    is_remote_frame=False,
                    dlc=dlc,
                    data=frame,
                    channel=channel
                )

        self.stop()


class ASCWriter(BaseIOHandler, Listener):
    """Logs CAN data to an ASCII log file (.asc).

    The measurement starts with the timestamp of the first registered message.
    If a message has a timestamp smaller than the previous one (or 0 or None),
    it gets assigned the timestamp that was written for the last message.
    It the first message does not have a timestamp, it is set to zero.
    """

    FORMAT_MESSAGE = "{channel}  {id:<15} Rx   {dtype} {data}"
    FORMAT_DATE = "%a %b %m %I:%M:%S %p %Y"
    FORMAT_EVENT = "{timestamp: 9.4f} {message}\n"

    def __init__(self, file, channel=1):
        """
        :param file: a path-like object or as file-like object to write to
        :param channel: a default channel to use when the message does not
                        have a channel set
        """
        super(ASCWriter, self).__init__(file, mode='w')
        self.channel = channel

        # write start of file header
        now = datetime.now().strftime("%a %b %m %I:%M:%S %p %Y")
        self.file.write("date %s\n" % now)
        self.file.write("base hex  timestamps absolute\n")
        self.file.write("internal events logged\n")

        # the last part is written with the timestamp of the first message
        self.header_written = False
        self.last_timestamp = None
        self.started = None

    def stop(self):
        if not self.file.closed:
            self.file.write("End TriggerBlock\n")
        super(ASCWriter, self).stop()

    def log_event(self, message, timestamp=None):
        """Add a message to the log file.

        :param str message: an arbitrary message
        :param float timestamp: the absolute timestamp of the event
        """

        if not message: # if empty or None
            logger.debug("ASCWriter: ignoring empty message")
            return

        # this is the case for the very first message:
        if not self.header_written:
            self.last_timestamp = (timestamp or 0.0)
            self.started = self.last_timestamp
            formatted_date = time.strftime(self.FORMAT_DATE, time.localtime(self.last_timestamp))
            self.file.write("base hex  timestamps absolute\n")
            self.file.write("Begin Triggerblock %s\n" % formatted_date)
            self.header_written = True
            self.log_event("Start of measurement") # recursive call

        # figure out the correct timestamp
        if timestamp is None or timestamp < self.last_timestamp:
            timestamp = self.last_timestamp

        # turn into relative timestamps if necessary
        if timestamp >= self.started:
            timestamp -= self.started

        line = self.FORMAT_EVENT.format(timestamp=timestamp, message=message)
        self.file.write(line)

    def on_message_received(self, msg):

        if msg.is_error_frame:
            self.log_event("{}  ErrorFrame".format(self.channel), msg.timestamp)
            return

        if msg.is_remote_frame:
            dtype = 'r'
            data = []
        else:
            dtype = "d {}".format(msg.dlc)
            data = ["{:02X}".format(byte) for byte in msg.data]

        arb_id = "{:X}".format(msg.arbitration_id)
        if msg.is_extended_id:
            arb_id += 'x'

        channel = channel2int(msg.channel)
        if channel is None:
            channel = self.channel
        else:
            # Many interfaces start channel numbering at 0 which is invalid
            channel += 1

        serialized = self.FORMAT_MESSAGE.format(channel=channel,
                                                id=arb_id,
                                                dtype=dtype,
                                                data=' '.join(data))

        self.log_event(serialized, msg.timestamp)<|MERGE_RESOLUTION|>--- conflicted
+++ resolved
@@ -13,16 +13,10 @@
 import time
 import logging
 
-<<<<<<< HEAD
-from can.listener import Listener
-from can.message import Message
-from can.util import channel2int
-from .generic import BaseIOHandler
-=======
 from ..message import Message
 from ..listener import Listener
 from ..util import channel2int
->>>>>>> 76494ba1
+from .generic import BaseIOHandler
 
 CAN_MSG_EXT = 0x80000000
 CAN_ID_MASK = 0x1FFFFFFF
