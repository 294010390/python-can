--- conflicted
+++ resolved
@@ -12,15 +12,9 @@
 import time
 
 import can
-<<<<<<< HEAD
 from can import CanError, Message, BusABC
 from .PCANBasic import *
-=======
-from can import CanError
-from can.bus import BusABC, BusState
-from can.message import Message
-from can.interfaces.pcan.PCANBasic import *
->>>>>>> 64e8e660
+from can.bus import BusState
 
 boottimeEpoch = 0
 try:
@@ -89,13 +83,9 @@
             Default is ACTIVE
 
         :param int bitrate:
-<<<<<<< HEAD
-            Bitrate of channel in bit/s. Default is 500 kbit/s.
-
-=======
             Bitrate of channel in bit/s.
-            Default is 500 Kbs
->>>>>>> 64e8e660
+            Default is 500 kbit/s.
+
         """
         if not channel:
             raise ArgumentError("Must specify a PCAN channel")
